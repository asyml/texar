--- conflicted
+++ resolved
@@ -200,22 +200,12 @@
 
     def step(self, time, inputs, state, name=None):
         cell_outputs, cell_state = self._cell(inputs, state)
-<<<<<<< HEAD
-        #if self._output_layer:
-        #    outputs = self._output_layer(cell_outputs)
-        # TODO(zhiting): test
-        outputs = tf.contrib.layers.fully_connected(
-            inputs=cell_outputs, num_outputs=self._vocab_size, activation_fn=tf.identity)
-        #outputs = tf.layers.dense(
-        #    cell_outputs, self._vocab_size)
-=======
         if self._output_layer:
             outputs = self._output_layer(cell_outputs)
         else:
             outputs = cell_outputs
         # logits = tf.contrib.layers.fully_connected(
-        #     inputs=cell_outputs, num_outputs=self._vocab_size)
->>>>>>> 4d9e5782
+        #     inputs=cell_outputs, num_outputs=self._vocab_size, activation_fn=None)
         # sample_ids = self._helper.sample(
         #     time=time, outputs=, state=cell_state)
         sample_ids = self._helper.sample(
