"""
Various neural network layers
"""

from __future__ import absolute_import
from __future__ import print_function
from __future__ import division

import tensorflow as tf
import tensorflow.contrib.rnn as rnn
import numpy as np
from txtgen import context
from txtgen.hyperparams import HParams
from txtgen.core import utils

# pylint: disable=not-context-manager, redefined-variable-type, invalid-name
# pylint: disable=too-many-branches

def default_rnn_cell_hparams():
    """Returns default hyperparameters of an RNN cell.

    Returns:
        A dictionary with the following structure and values:

        .. code-block:: python

            {
                "cell": {
                    # Name or full path of the cell class. E.g., the classname
                    # of built-in cells in `tensorflow.contrib.rnn`, or the
                    # classname of user-defined cells in `txtgen.custom`, or a
                    # full path like "my_module.MyCell".
                    "type": "BasicLSTMCell",

                    # A dictionary of arguments for constructor of the cell
                    # class. An RNN cell is created by calling the cell class
                    # named in `type` passing the arguments specified in
                    # `kwargs` as `cell_class(**kwargs)`
                    "kwargs": {
                        "num_units": 64
                    }
                },

                # Number of cell layers
                "num_layers": 1

                # Dropout applied to the cell in each layer. See
                # `tensorflow.contrib.rnn.DropoutWrapper` for each of the
                # hyperparameters. If all keep probablities are 1.0, no dropout
                # is applied.
                "dropout": {
                    "input_keep_prob": 1.0,
                    "output_keep_prob": 1.0,
                    "state_keep_prob": 1.0,

                    # If True, the same dropout mask is applied at every step,
                    # and the list of input size of each layer is required
                    # (in "input_size"). The input size of a layer is the size
                    # of the last dimension of its input tensor. E.g., the
                    # input size of the first layer is usually the dimension of
                    # word embeddings, while the input size of followup layers
                    # are usually the num_units of the cells.
                    "variational_recurrent": False,
                    "input_size": []
                },

                # If True, apply residual connection on the inputs and
                # outputs of cell in each layer except the first layer.
                "residual": False,

                # If True, apply highway connection on the inputs and
                # outputs of cell in each layer except the first layer.
                "highway": False,
            }
    """
    return {
        "cell": {
            "type": "BasicLSTMCell",
            "kwargs": {
                "num_units": 64
            }
        },
        "num_layers": 1,
        "dropout": {
            "input_keep_prob": 1.0,
            "output_keep_prob": 1.0,
            "state_keep_prob": 1.0,
            "variational_recurrent": False,
            "input_size": []
        },
        "residual": False,
        "highway": False,
    }


def get_rnn_cell(hparams=None):
    """Creates an RNN cell.

    See :meth:`~txtgen.core.layers.default_rnn_cell_hparams` for all
    hyperparameters and default values.

    Args:
        hparams (dict or HParams, optional): Cell hyperparameters. Missing
            hyperparameters are set to default values. If
            :attr:`hparams["cell"]["type"]` is a cell instance (rather
            than the name or path to the cell class), then
            :attr:`hparams["num_layers"]` must be 1.

    Returns:
        An instance of :tf_main:`RNNCell <contrib/rnn/RNNCell>`.

    Raise:
        ValueError: If :attr:`hparams["num_layers"]` > 1 and
            :attr:`hparams["cell"]["type"]` is not of type string.
        ValueError: The cell is not an
            :tf_main:`RNNCell <contrib/rnn/RNNCell>` instance.
    """
    if hparams is None or isinstance(hparams, dict):
        hparams = HParams(hparams, default_rnn_cell_hparams())

    d_hp = hparams["dropout"]
    if d_hp["variational_recurrent"] and \
            len(d_hp["input_size"]) != hparams["num_layers"]:
        raise ValueError(
            "If variational_recurrent=True, input_size must be a list of "
            "num_layers(%d) integers. Got len(input_size)=%d." %
            (hparams["num_layers"], len(d_hp["input_size"])))

    cells = []
    cell_kwargs = hparams["cell"]["kwargs"].todict()
    num_layers = hparams["num_layers"]
    for layer_i in range(num_layers):
        # Create the basic cell
        cell_type = hparams["cell"]["type"]
        if utils.is_str_or_unicode(cell_type):
            cell_modules = ['tensorflow.contrib.rnn', 'txtgen.custom']
            cell = utils.get_instance(cell_type, cell_kwargs, cell_modules)
        else:
            if num_layers > 1:
                raise ValueError(
                    "If `hparams['num_layers']`>1, then "
                    "`hparams['cell']['type']` must be a string name or path "
                    "to the class.")
            cell = cell_type
        if not isinstance(cell, rnn.RNNCell):
            raise ValueError("cell must be an instance of RNNCell.")

        # Optionally add dropout
        if d_hp["input_keep_prob"] < 1.0 or \
                d_hp["output_keep_prob"] < 1.0 or \
                d_hp["state_keep_prob"] < 1.0:
            vr_kwargs = {}
            if d_hp["variational_recurrent"]:
                vr_kwargs = {"variational_recurrent": True,
                             "input_size": d_hp["input_size"][layer_i],
                             "dtype": tf.float32}
            cell = rnn.DropoutWrapper(
                cell=cell,
                input_keep_prob=utils.switch_dropout(d_hp["input_keep_prob"]),
                output_keep_prob=utils.switch_dropout(d_hp["output_keep_prob"]),
                state_keep_prob=utils.switch_dropout(d_hp["state_keep_prob"]),
                **vr_kwargs)

        # Optionally add residual and highway connections
        if layer_i > 0:
            if hparams["residual"]:
                cell = rnn.ResidualWrapper(cell)
            if hparams["highway"]:
                cell = rnn.HighwayWrapper(cell)

        cells.append(cell)

    if hparams["num_layers"] > 1:
        cell = rnn.MultiRNNCell(cells)
    else:
        cell = cells[0]

    return cell

def get_rnn_cell_trainable_variables(cell):
    """Returns the list of trainable variables of an RNN cell.

    Args:
        cell: an instance of :class:`tensorflow.contrib.rnn.RNNCell`.

    Returns:
        list: trainable variables of the cell.
    """
    cell_ = cell
    while True:
        try:
            return cell_.trainable_variables
        except AttributeError:
        # Cell wrappers (e.g., `DropoutWrapper`) cannot directly access to
        # `trainable_variables` as they don't initialize superclass
        # (tf==v1.3). So try to access through the cell in the wrapper.
            cell_ = cell._cell  # pylint: disable=protected-access

def _default_regularizer_hparams():
    """Returns the hyperparameters and their default values of a variable
    regularizer:

    .. code-block:: python

        {
            "type": "L1L2",
            "kwargs": {
                "l1": 0.,
                "l2": 0.
            }
        }

    The default value corresponds to :tf_main:`L1L2 <keras/regularizers/L1L2>`
    and, with `(l1=0, l2=0)`, disables regularization.
    """
    return {
        "type": "L1L2",
        "kwargs": {
            "l1": 0.,
            "l2": 0.
        }
    }

def get_regularizer(hparams=None):
    """Returns a variable regularizer instance.

    See :meth:`~txtgen.core.layers.default_regularizer_hparams` for all
    hyperparameters and default values.

    Args:
        hparams (dict or HParams, optional): Hyperparameters. Missing
            hyperparameters are set to default values.

    Returns:
        A :tf_main:`Regularizer <keras/regularizers/Regularizer>` instance.
        `None` if :attr:`hparams` takes the default value.

    Raise:
        ValueError: The resulting regularizer is not an instance of
            :tf_main:`Regularizer <keras/regularizers/Regularizer>`.
    """
    if hparams is None:
        return None
    if isinstance(hparams, dict):
        hparams = HParams(hparams, _default_regularizer_hparams())
    if utils.is_str_or_unicode(hparams.type):
        rgl = utils.get_instance(
            hparams.type, hparams.kwargs.todict(),
            ["tensorflow.keras.regularizers", "txtgen.custom"])
    else:
        rgl = hparams.type
    if not isinstance(rgl, tf.keras.regularizers.Regularizer):
        raise ValueError("The regularizer must be an instance of "
                         "tf.keras.regularizers.Regularizer.")
    if isinstance(rgl, tf.keras.regularizers.L1L2) and \
            rgl.l1 == 0. and rgl.l2 == 0.:
        return None
    return rgl

def get_initializer(hparams=None):
    """Returns an initializer instance.

    Args:
        hparams (dict or HParams, optional): Hyperparameters.

    Returns:
        An initializer instance. `None` if :attr:`hparams` is `None`.
    """
    if hparams is None:
        return None
    if utils.is_str_or_unicode(hparams["type"]):
        kwargs = hparams["kwargs"]
        if isinstance(kwargs, HParams):
            kwargs = kwargs.todict()
        initializer = utils.get_instance(
            hparams["type"], kwargs,
            ["tensorflow.initializers", "tensorflow", "txtgen.custom"])
    else:
        initializer = hparams["type"]
    return initializer

def get_activation_fn(fn_name="identity"):
    """Returns an activation function based on its name or full path.

    Args:
        fn_name (str): The name or full path to the activation function.
            The function can be:

            - Built-in function defined in :mod:`tf` or \
              :mod:`tf.nn`, e.g., :tf_main:`identity <identity>`.
            - User-defined activation functions in `txtgen.custom`.
            - External activation functions. Must provide the full path, \
              e.g., "my_module.my_activation_fn".

            The default value is "identity".

    Returns:
        The activation function.
    """
    fn_modules = ['tensorflow', 'tensorflow.nn', 'txtgen.custom']
    activation_fn = utils.get_function(fn_name, fn_modules)
    return activation_fn

def default_embedding_hparams():
    """Returns default hyperparameters of token embedding used in encoders,
    decoders, and other modules.

    Returns:
        A dictionary with the following structure and values.

        .. code-block:: python

            {
                "name": "embedding",
                "dim": 100,
                "initializer": {
                    "type": "random_uniform_initializer",
                    "kwargs": {
                        "minval": -0.1,
                        "maxval": 0.1,
                        "seed": None
                    }
                },
                "regularizer": {
                    "type": "L1L2",
                    "kwargs": {
                        "l1": 0.,
                        "l2": 0.
                    }
                }
                "trainable": True,
            }

        Here:

        "name" : str
            Name of the embedding variable.

        "dim" : int
            Embedding dimension.

        "initializer" : dict
            Hyperparameters of the initializer for the embedding values,
            including:

            "type" : str or initializer instance
                Name, full path, or instance of the initializer class. The
                class can be

                - Built-in initializer defined in
                  :tf_main:`tf.initializers <initializers>`, e.g.,
                  :tf_main:`random_uniform <random_uniform_initializer>` (a.k.a
                  tf.random_uniform_initializer) or in
                  :mod:`tf`, e.g., :tf_main:`glorot_uniform_initializer
                  <glorot_uniform_initializer>`.
                - User-defined initializer in :mod:`txtgen.custom`.
                - External initializer. Must provide the full path, \
                  e.g., :attr:`"my_module.MyInitializer"`, or the instance.

            "kwargs" : dict
                A dictionary of arguments for constructor of the
                initializer class. An initializer is created by
                calling `initialzier_class(**kwargs)` where
                :attr:`initializer_class` is specified in :attr:`"type"`.
                Ignored if :attr:`"type"` is an initializer instance.

            The default value corresponds to the initializer
            :tf_main:`tf.random_uniform_initializer
            <random_uniform_initializer>`.

        "regularizer" : dict
            Hyperparameters of the regularizer for the embedding values. The
            regularizer must be an instance of
            the base :tf_main:`Regularizer <keras/regularizers/Regularizer>`
            class. The hyperparameters include:

            "type" : str or Regularizer instance
                Name, full path, or instance of the regularizer class. The
                class can be

                - Built-in regularizer defined in
                  :tf_main:`tf.keras.regularizers <keras/regularizers>`, e.g.,
                  :tf_main:`L1L2 <keras/regularizers/L1L2>`.
                - User-defined regularizer in :mod:`txtgen.custom`. The
                  regularizer class should inherit the base class
                  :tf_main:`Regularizer <keras/regularizers/Regularizer>`.
                - External regularizer. Must provide the full path, \
                  e.g., :attr:`"my_module.MyRegularizer"`, or the instance.

            "kwargs" : dict
                A dictionary of arguments for constructor of the
                regularizer class. A regularizer is created by
                calling `regularizer_class(**kwargs)` where
                :attr:`regularizer_class` is specified in :attr:`"type"`.
                Ignored if :attr:`"type"` is a Regularizer instance.

            The default value corresponds to
            :tf_main:`L1L2 <keras/regularizers/L1L2>` with `(l1=0, l2=0)`,
            which disables regularization.

        "trainable" : bool
            Whether the embedding is trainable.
    """
    return {
        "name": "embedding",
        "dim": 50,
        "initializer": {
            "type": "random_uniform_initializer",
            "kwargs": {
                "minval": -0.1,
                "maxval": 0.1,
                "seed": None
            }
        },
        "regularizer": _default_regularizer_hparams(),
        "trainable": True
    }


def get_embedding(hparams=None,
                  init_values=None,
                  vocab_size=None,
                  variable_scope=None):
    """Creates embedding variable if not exists.

    Args:
        hparams (dict or HParams, optional): Embedding hyperparameters. Missing
            hyperparameters are set to default values. See
            :func:`~txtgen.core.layers.default_embedding_hparams` for all
            hyperparameters and default values.

            If :attr:`init_values` is given, :attr:`hparams["initializer"]`,
            and :attr:`hparams["dim"]` are ignored.
        init_values (Tensor or numpy array, optional): Initial values of the
            embedding variable. If not given, embedding is initialized as
            specified in :attr:`hparams["initializer"]`.
        vocab_size (int, optional): The vocabulary size. Required if
            :attr:`init_values` is not provided.
        variable_scope (string or VariableScope, optional): Variable scope of
            the embedding variable.

    Returns:
        Variable: A 2D `Variable` of the same shape with :attr:`init_values`
        or of the shape :attr:`[vocab_size, hparams["dim"]]`.
    """
    with tf.variable_scope(variable_scope, "embedding"):
        if hparams is None or isinstance(hparams, dict):
            hparams = HParams(hparams, default_embedding_hparams())
        regularizer = get_regularizer(hparams["regularizer"])
        if init_values is None:
            initializer = get_initializer(hparams["initializer"])
            return tf.get_variable(name=hparams["name"],
                                   shape=[vocab_size, hparams["dim"]],
                                   initializer=initializer,
                                   regularizer=regularizer,
                                   trainable=hparams["trainable"])
        else:
            return tf.get_variable(name=hparams["name"],
                                   initializer=init_values,
                                   regularizer=regularizer,
                                   trainable=hparams["trainable"])

def _common_default_conv_kwargs():
    """Returns the default keyword argument values that are common to
    convolution layers.
    """
    return {
        "activation": "identity",
        "kernel_initializer": {
            "type": "glorot_uniform_initializer",
            "kwargs": {}
        },
        "bias_initializer": {
            "type": "zeros_initializer",
            "kwargs": {}
        },
        "kernel_regularizer": _default_regularizer_hparams(),
        "bias_regularizer": _default_regularizer_hparams(),
        "activity_regularizer": _default_regularizer_hparams()
    }

def default_conv1d_kwargs():
    """Returns the default keyword argument values of 1D convolution layer(s)
    defined in :tf_main:`tf.layers.Conv1D <layers/Conv1D>`.

    Some of the keyword arguments allow extended values as detailed in the
    following.

    Returns:
        .. code-block:: python

            {
                "kernel_size": [3,4,5],
                "filters": 100,
                "strides": 1,
                "activation": "identity",
                "kernel_initializer": {
                    "type": "glorot_uniform_initializer",
                    "kwargs": {}
                },
                "bias_initializer": {
                    "type": "zeros_initializer",
                    "kwargs": {}
                },
                "kernel_regularizer": {
                    "type": "L1L2",
                    "kwargs": {
                        "l1": 0.,
                        "l2": 0.
                    }
                }
                "bias_regularizer": {
                    # same as in "kernel_regularizer"
                    # ...
                },
                "activity_regularizer": {
                    # same as in "kernel_regularizer"
                    # ...
                }
            }

        Here:

        "kernel_size" : int or a list of int
            The length(s) of 1D convolution window(s). If a list, filters with
            different window lengths as specified in the list are created.

            The default value is `[3,4,5]`, which creates 3 sets of filters,
            each of which are with lengths 3, 4, and 5.

        "filters" : int or a list of int
            The number of filters in the convolution. If an int, equal number of
            filters with different window lengths are created. If a list,
            the list must be of the same length as the list in
            :attr:`"kernel_size"`, and each integer in the list is the number
            of filters with respective window length.

            The default value is `100`, which creates 100 filters for each
            filter set.

        "strides" : int or a list of int
            The stride length of the convolution. If an int, the stride length
            is shared across all filter sets. If a list, the list must be of
            the same length as the list in :attr:`"kernel_size"`.

            The default value is `1`.

        "dilation_rate" : int or a list of int
            The dilation rate to use for dilated convolution. If an int, the
            dilation rate is shared across all filter sets. If a list, the list
            must be of the same length as the list in :attr:`"kernel_size"`.

            The default value is `1`.

        "activation" : str
            The name or full path to the activation function applied to the
            outputs of the layer.

            The default value is "identity", which corr. to
            :tf_main:`tf.identity <identity>`.

        "kernel_initializer" : dict
            Hyperparameters of the initializer for the filters, including
            :attr:`"type"` (str or object) and :attr:`"kwargs"` (dict).

            The default corr. to :tf_main:`tf.glorot_uniform_initializer
            <glorot_uniform_initializer>`.

        "bias_initializer" : dict
            Hyperparameters of the initializer for the bias, including
            :attr:`"type"` (str or object) and :attr:`"kwargs"` (dict).

            The default corr. to
            :tf_main:`tf.zeros_initializer <zeros_initializer>`.

        "kernel_regularizer" : dict
            Optional hyperparameters of the regularizer for the convolution
            filters, including :attr:`"type"` (str or object) and
            :attr:`"kwargs"` (dict).

            The default value disables regularization.

        "bias_regularizer" : dict
            Optional hyperparameters of the regularizer for the bias,
            including :attr:`"type"` (str or object) and
            :attr:`"kwargs"` (dict).

            The default value disables regularization.

        "activity_regularizer" : dict
            Optional hyperparameters of the regularizer for the layer output,
            including :attr:`"type"` (str or object) and
            :attr:`"kwargs"` (dict).

            The default value disables regularization.
    """
    return {
        "kernel_size": [3, 4, 5],
        "filters": 100,
        "strides": 1,
        "dilation_rate": 1,
    }

def default_conv2d_kwargs():
    return {}
    #raise NotImplementedError
def default_conv3d_kwargs():
    return {}
    #raise NotImplementedError
def default_conv2d_transpose_kwargs():
    return {}
    #raise NotImplementedError
def default_conv3d_transpose_kwargs():
    return {}
    #raise NotImplementedError
def default_dense_kwargs():
    return {}
    #raise NotImplementedError
def default_dropout_kwargs():
    return {}
    #raise NotImplementedError
def default_flatten_kwargs():
    return {}
    #raise NotImplementedError
def default_max_pooling1d_kwargs():
    return {}
    #raise NotImplementedError
def default_max_pooling2d_kwargs():
    return {}
    #raise NotImplementedError
def default_max_pooling3d_kwargs():
    return {}
    #raise NotImplementedError
def default_separable_conv2d_kwargs():
    return {}
    #raise NotImplementedError
def default_batch_normalization_kwargs():
    return {}
    #raise NotImplementedError
def default_average_pooling1d_kwargs():
    return {}
    #raise NotImplementedError
def default_average_pooling2d_kwargs():
    return {}
    #raise NotImplementedError
def default_average_pooling3d_kwargs():
    return {}
    #raise NotImplementedError

_layer_class_to_default_kwargs_map = {
    tf.layers.Conv1D: default_conv1d_kwargs(),
    tf.layers.Conv2D: default_conv2d_kwargs(),
    tf.layers.Conv3D: default_conv3d_kwargs(),
    tf.layers.Conv2DTranspose: default_conv2d_transpose_kwargs(),
    tf.layers.Conv3DTranspose: default_conv3d_transpose_kwargs(),
    tf.layers.Dense: default_dense_kwargs(),
    tf.layers.Dropout: default_dropout_kwargs(),
    tf.layers.Flatten: default_flatten_kwargs(),
    tf.layers.MaxPooling1D: default_max_pooling1d_kwargs(),
    tf.layers.MaxPooling2D: default_max_pooling2d_kwargs(),
    tf.layers.MaxPooling3D: default_max_pooling3d_kwargs(),
    tf.layers.SeparableConv2D: default_separable_conv2d_kwargs(),
    tf.layers.BatchNormalization: default_batch_normalization_kwargs(),
    tf.layers.AveragePooling1D: default_average_pooling1d_kwargs(),
    tf.layers.AveragePooling2D: default_average_pooling2d_kwargs(),
    tf.layers.AveragePooling3D: default_average_pooling3d_kwargs(),
}

#TODO(zhiting): allow extended definition of layer arguments, e.g.,
# `kernel_size`
def get_layer(hparams):
    """Makes a layer instance.

    The layer must be an instance of :tf_main:`Layer <layers/Layer>`.

    Args:
        hparams (dict or HParams): Hyperparameters of the layer, with structure

        .. code-block:: python

            {
                "type": "layer_class",
                "kwargs": {
                    # Keyword arguments of the layer class
                    # ...
                }
            }

        Here:

        "type" : str or layer instance
            Name, full path, or instance of the layer class. The
            class can be

            - Built-in layer defined in \
              :tf_main:`tf.layers <layers>`, e.g., \
              :tf_main:`tf.layers.Conv2D <layers/Conv2D>`. \
            - User-defined layer class in :mod:`txtgen.custom`. The class \
              must inherit :tf_main:`Layer <layers/Layer>`.
            - External layer. Must provide the full path, \
              e.g., :attr:`"my_module.MyInitializer"`, or the instance.

        "kwargs" : dict
            A dictionary of arguments for constructor of the
            layer class. Ignored if :attr:`"type"` is a layer instance.

            - Arguments named "*_regularizer" and "*_initializer" \
            have values of type `dict` that specifiy hyperparameters of \
            respective regularizers and initializers. Regularizer and \
            initializer instances will be created accordingly and used for \
            making the layer.
            - Arguments named "activation" have values of type `str` that \
            specify the name or full path to the activation function. \
            The activation function will be used for making the layer.

    Returns:
        A layer instance. If :attr:`hparams["type"]` is already a layer
        instance, returns it directly.

    Raise:
        ValueError: If :attr:`hparams` is `None`.
        ValueError: If the resulting layer is not an instance of
            :tf_main:`Layer <layers/Layer>`.
    """
    if hparams is None:
        raise ValueError("`hparams` must not be `None`.")

    layer_type = hparams["type"]
    if not utils.is_str_or_unicode(layer_type):
        layer = layer_type
    else:
        layer_modules = ["tensorflow.layers", "txtgen.costum"]
        layer_class = utils.get_class(layer_type, layer_modules)
        if isinstance(hparams, dict):
            default_kwargs = _layer_class_to_default_kwargs_map.get(layer_class,
                                                                    {})
            default_hparams = {"type": layer_type, "kwargs": default_kwargs}
            hparams = HParams(hparams, default_hparams)

        kwargs = {}
        for k, v in hparams.kwargs.items():
            if k.endswith('_regularizer'):
                kwargs[k] = get_regularizer(v)
            elif k.endswith('_initializer'):
                kwargs[k] = get_initializer(v)
            elif k.endswith('activation'):
                kwargs[k] = get_activation_fn(v)
            else:
                kwargs[k] = v

        layer = utils.get_instance(layer_type, kwargs, layer_modules)

    if not isinstance(layer, tf.layers.Layer):
        raise ValueError("layer must be an instance of `tf.layers.Layer`.")

    return layer

def sinusoid_positional_encoding(inputs,
<<<<<<< HEAD
                                 zero_pad=True,
                                 scale=True,
                                 reuse=None,
                                 position_duration=10000,
                                 scope='sinuoid_positional_embedding'):
=======
                                zero_pad=True,
                                scale=True,
                                reuse=None,
                                position_duration=10000,
                                max_time=None,
                                scope='sinuoid_positional_embedding'):
>>>>>>> 1572e9ff
    """obtain a positional encoding of inputs
    Args:
        inputs: [Tensor] A Tensor of shape `[batch_size, max_time, hidden_dim]`
        max_time: [Int], max time steps
        hidden_dim: [Int], hidden size of embedding
        zero_pad: [Boolean], If True, all the values of the first row(id = 0) should be constant zero
        scale: [Boolean], If True, the output will be multiplied by sqrt num_units(check details from paper)
        scope: [String], Optional scope for 'variable_scope'
        position_duration: [Int], default=10000
    """
    print('inputs:shape{}'.format(inputs.get_shape())) #[3, None, 50]
    batch_size, _, hidden_dim = inputs.get_shape().as_list()
    with tf.variable_scope(scope, reuse=reuse):
        position_idx = tf.tile(tf.expand_dims(tf.range(max_time), 0), [batch_size, 1]) #batch_size * max_time
        position_enc = np.array([
            [pos /np.power(10000, 2.*i/hidden_dim) for i in range(hidden_dim)]
            for pos in range(max_time)])

        position_enc[:, 0::2] = np.sin(position_enc[:, 0::2])
        position_enc[:, 1::2] = np.cos(position_enc[:, 1::2])

        lookup_table = tf.convert_to_tensor(position_enc, dtype=tf.float32)
        print('lookup_table:{}'.format(lookup_table))
        if zero_pad:
            lookup_table = tf.concat((tf.zeros(shape=[1, hidden_dim]),
                lookup_table[1:, :]), 0)
        outputs = tf.nn.embedding_lookup(lookup_table, position_idx)
        if scale:
            outputs = outputs * hidden_dim**0.5
        print('outputs:{}'.format(outputs.shape))
        return outputs

#TODO(zhiting): fix code style
def multihead_attention(queries,
                        keys,
                        num_heads=8,
                        dropout_rate=0,
                        causality=False,
                        scope = 'multihead_attention',
                        reuse= None):
    """perform multihead attention
    Args:
        queries: A 3d tensor with shape of [N, T_q, C_q].
        keys: A 3d tensor with shape of [N, T_k, C_k].
        num_units: A scalar. Attention size.
        dropout_rate: A floating point number.
        causality: Boolean. Should be true, units that reference the future are masked
        num_heads: An int. Number of heads.
        scope: Optional scope for `variable_scope`.
        reuse: Boolean, whether to reuse the weights of a previous layer by the same name.
    Returns
        A 3d tensor with shape of (N, T_q, C)
    """
    with tf.variable_scope(scope, reuse=reuse):
        # Set the fall back option for num_units
        num_units = queries.get_shape().as_list()[-1]

        # Linear projections
        print('keys:{}'.format(keys))
        print('queries:{}'.format(queries))
        print('num_units:{}'.format(num_units))
        Q = tf.layers.dense(queries, num_units, activation=tf.nn.relu) # (N, T_q, C)
        K = tf.layers.dense(keys, num_units, activation=tf.nn.relu) # (N, T_k, C)
        V = tf.layers.dense(keys, num_units, activation=tf.nn.relu) # (N, T_k, C)

        # Split and concat
        Q_ = tf.concat(tf.split(Q, num_heads, axis=2), axis=0) # (h*N, T_q, C/h)
        K_ = tf.concat(tf.split(K, num_heads, axis=2), axis=0) # (h*N, T_k, C/h)
        V_ = tf.concat(tf.split(V, num_heads, axis=2), axis=0) # (h*N, T_k, C/h)

        # Multiplication
        outputs = tf.matmul(Q_, tf.transpose(K_, [0, 2, 1])) # (h*N, T_q, T_k)

        # According to the paper, there is a scale operation
        outputs = outputs / (K_.get_shape().as_list()[-1] ** 0.5)

        # Key Masking
        key_masks = tf.sign(tf.abs(tf.reduce_sum(keys, axis=-1))) # (N, T_k)
        key_masks = tf.tile(key_masks, [num_heads, 1]) # (h*N, T_k)
        key_masks = tf.tile(tf.expand_dims(key_masks, 1), [1, tf.shape(queries)[1], 1]) # (h*N, T_q, T_k)

        paddings = tf.ones_like(outputs)*(-2**32+1)
        outputs = tf.where(tf.equal(key_masks, 0), paddings, outputs) # (h*N, T_q, T_k)

        # Causality = Future blinding
        if causality:
            diag_vals = tf.ones_like(outputs[0, :, :]) # (T_q, T_k)
            tril = tf.contrib.linalg.LinearOperatorTriL(diag_vals).to_dense() # (T_q, T_k)  The upper triangle of the last two dimensions is ignored.
            masks = tf.tile(tf.expand_dims(tril, 0), [tf.shape(outputs)[0], 1, 1]) # (h*N, T_q, T_k)

            paddings = tf.ones_like(masks)*(-2**32+1)
            outputs = tf.where(tf.equal(masks, 0), paddings, outputs) # (h*N, T_q, T_k)

        # Activation
        outputs = tf.nn.softmax(outputs) # (h*N, T_q, T_k)

        # Query Masking
        query_masks = tf.sign(tf.abs(tf.reduce_sum(queries, axis=-1))) # (N, T_q)
        query_masks = tf.tile(query_masks, [num_heads, 1]) # (h*N, T_q)
        query_masks = tf.tile(tf.expand_dims(query_masks, -1), [1, 1, tf.shape(keys)[1]]) # (h*N, T_q, T_k)
        outputs *= query_masks # broadcasting. (N, T_q, C)

        # Dropouts
        outputs = tf.layers.dropout(outputs, rate=dropout_rate, training=context.is_train())

        # Weighted sum
        outputs = tf.matmul(outputs, V_) # ( h*N, T_q, C/h)

        # Restore shape
        outputs = tf.concat(tf.split(outputs, num_heads, axis=0), axis=2 ) # (N, T_q, C)

        # Residual connection
        outputs += queries

        # Normalize

    return outputs



def poswise_feedforward(attended_dec, scope="multihead_attention", reuse=None):
    '''Point-wise feed forward net.

    Args:
      inputs: A 3d tensor with shape of [N, T, C].
      num_units: A list of two integers.
      scope: Optional scope for `variable_scope`.
      reuse: Boolean, whether to reuse the weights of a previous layer
        by the same name.

    Returns:
      A 3d tensor with the same shape and dtype as inputs
    '''
    hidden_dim = attended_dec.shape.as_list()[-1]
    with tf.variable_scope(scope, reuse=reuse):
        outputs = tf.layers.conv1d(inputs = attended_dec,
                filters=hidden_dim*4,
                kernel_size=1,
                activation=tf.nn.relu,
                use_bias=True)
        outputs = tf.layers.conv1d(inputs = outputs,
                filters=hidden_dim,
                kernel_size=1,
                activation=None,
                use_bias=True)
        outputs += attended_dec #residual connection
    return outputs

def normalize(inputs,
              epsilon = 1e-8,
              scope="ln",
              reuse=None):
    '''Applies layer normalization.

    Args:
      inputs: A tensor with 2 or more dimensions, where the first dimension has
        `batch_size`.
      epsilon: A floating number. A very small number for preventing ZeroDivision Error.
      scope: Optional scope for `variable_scope`.
      reuse: Boolean, whether to reuse the weights of a previous layer
        by the same name.

    Returns:
      A tensor with the same shape and data dtype as `inputs`.
    '''
    with tf.variable_scope(scope, reuse=reuse):
        inputs_shape = inputs.get_shape()
        params_shape = inputs_shape[-1:]

        mean, variance = tf.nn.moments(inputs, [-1], keep_dims=True)
        beta= tf.Variable(tf.zeros(params_shape))
        gamma = tf.Variable(tf.ones(params_shape))
        normalized = (inputs - mean) / ( (variance + epsilon) ** (.5) )
        outputs = gamma * normalized + beta

    return outputs
<|MERGE_RESOLUTION|>--- conflicted
+++ resolved
@@ -756,20 +756,12 @@
     return layer
 
 def sinusoid_positional_encoding(inputs,
-<<<<<<< HEAD
-                                 zero_pad=True,
-                                 scale=True,
-                                 reuse=None,
-                                 position_duration=10000,
-                                 scope='sinuoid_positional_embedding'):
-=======
                                 zero_pad=True,
                                 scale=True,
                                 reuse=None,
                                 position_duration=10000,
                                 max_time=None,
                                 scope='sinuoid_positional_embedding'):
->>>>>>> 1572e9ff
     """obtain a positional encoding of inputs
     Args:
         inputs: [Tensor] A Tensor of shape `[batch_size, max_time, hidden_dim]`
