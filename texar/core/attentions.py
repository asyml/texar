--- conflicted
+++ resolved
@@ -1,9 +1,3 @@
-<<<<<<< HEAD
-"""
-Various attention functions.
-Adapted from the tensor2tensor repositor.
-"""
-=======
 # Copyright 2018 The Texar Authors. All Rights Reserved.
 #
 # Licensed under the Apache License, Version 2.0 (the "License");
@@ -27,7 +21,6 @@
 
 import numpy as np
 
->>>>>>> b091a7c7
 import tensorflow as tf
 
 from texar import context
@@ -176,10 +169,6 @@
         #(batch_size, length_query, attention_depth)
     return outputs
 
-<<<<<<< HEAD
-=======
-
->>>>>>> b091a7c7
 def _split_heads(x, num_heads):
     """Split channels (dimension 2) into multiple heads, becomes dimension 1).
     Must ensure `x.shape[-1]` can be deviced by num_heads.any
