# Copyright 2019 The Texar Authors. All Rights Reserved.
#
# Licensed under the Apache License, Version 2.0 (the "License");
# you may not use this file except in compliance with the License.
# You may obtain a copy of the License at
#
#      http://www.apache.org/licenses/LICENSE-2.0
#
# Unless required by applicable law or agreed to in writing, software
# distributed under the License is distributed on an "AS IS" BASIS,
# WITHOUT WARRANTIES OR CONDITIONS OF ANY KIND, either express or implied.
# See the License for the specific language governing permissions and
# limitations under the License.
"""Example of building a sentence classifier based on pre-trained BERT
model.
"""

from __future__ import absolute_import
from __future__ import division
from __future__ import print_function

import os
import importlib
import tensorflow as tf
import texar as tx

from utils import model_utils

# pylint: disable=invalid-name, too-many-locals, too-many-statements

flags = tf.flags

FLAGS = flags.FLAGS

flags.DEFINE_string(
    "config_bert_pretrain", 'uncased_L-12_H-768_A-12',
    "The architecture of pre-trained BERT model to use.")
flags.DEFINE_string(
    "config_format_bert", "json",
    "The configuration format. Set to 'json' if the BERT config file is in "
    "the same format of the official BERT config file. Set to 'texar' if the "
    "BERT config file is in Texar format.")
flags.DEFINE_string(
    "config_downstream", "config_classifier",
    "Configuration of the downstream part of the model and optmization.")
flags.DEFINE_string(
    "config_data", "config_data",
    "The dataset config.")
flags.DEFINE_string(
    "output_dir", "output/",
    "The output directory where the model checkpoints will be written.")
flags.DEFINE_string(
    "checkpoint", None,
    "Path to a model checkpoint (including bert modules) to restore from.")
flags.DEFINE_bool("do_train", False, "Whether to run training.")
flags.DEFINE_bool("do_eval", False, "Whether to run eval on the dev set.")
flags.DEFINE_bool("do_test", False, "Whether to run test on the test set.")
flags.DEFINE_bool("distributed", False, "Whether to run in distributed mode.")

config_data = importlib.import_module(FLAGS.config_data)
config_downstream = importlib.import_module(FLAGS.config_downstream)

def main(_):
    """
    Builds the model and runs.
    """

    if FLAGS.distributed:
        import horovod.tensorflow as hvd
        hvd.init()

    tf.logging.set_verbosity(tf.logging.INFO)

    tx.utils.maybe_create_dir(FLAGS.output_dir)

    bert_pretrain_dir = ('bert_pretrained_models'
                         '/%s') % FLAGS.config_bert_pretrain
    # Loads BERT model configuration
    if FLAGS.config_format_bert == "json":
        bert_config = model_utils.transform_bert_to_texar_config(
            os.path.join(bert_pretrain_dir, 'bert_config.json'))
    elif FLAGS.config_format_bert == 'texar':
        bert_config = importlib.import_module(
            ('bert_config_lib.'
             'config_model_%s') % FLAGS.config_bert_pretrain)
    else:
        raise ValueError('Unknown config_format_bert.')

    # Loads data

    num_classes = config_data.num_classes
    num_train_data = config_data.num_train_data

    # Configures distribued mode
    if FLAGS.distributed:
        config_data.train_hparam["dataset"]["num_shards"] = hvd.size()
        config_data.train_hparam["dataset"]["shard_id"] = hvd.rank()
        config_data.train_hparam["batch_size"] //= hvd.size()

    train_dataset = tx.data.TFRecordData(hparams=config_data.train_hparam)
    eval_dataset = tx.data.TFRecordData(hparams=config_data.eval_hparam)
    test_dataset = tx.data.TFRecordData(hparams=config_data.test_hparam)

    iterator = tx.data.FeedableDataIterator({
        'train': train_dataset, 'eval': eval_dataset, 'test': test_dataset})
    batch = iterator.get_next()
    input_ids = batch["input_ids"]
    segment_ids = batch["segment_ids"]
    batch_size = tf.shape(input_ids)[0]
    input_length = tf.reduce_sum(1 - tf.to_int32(tf.equal(input_ids, 0)),
                                 axis=1)
    # Builds BERT
    with tf.variable_scope('bert'):
        # Word embedding
        embedder = tx.modules.WordEmbedder(
            vocab_size=bert_config.vocab_size,
            hparams=bert_config.embed)
        word_embeds = embedder(input_ids)

        # Segment embedding for each type of tokens
        segment_embedder = tx.modules.WordEmbedder(
            vocab_size=bert_config.type_vocab_size,
            hparams=bert_config.segment_embed)
        segment_embeds = segment_embedder(segment_ids)

        # Position embedding
        position_embedder = tx.modules.PositionEmbedder(
            position_size=bert_config.position_size,
            hparams=bert_config.position_embed)
        seq_length = tf.ones([batch_size], tf.int32) * tf.shape(input_ids)[1]
        pos_embeds = position_embedder(sequence_length=seq_length)

        # Aggregates embeddings
        input_embeds = word_embeds + segment_embeds + pos_embeds

        # The BERT model (a TransformerEncoder)
        encoder = tx.modules.TransformerEncoder(hparams=bert_config.encoder)
        output = encoder(input_embeds, input_length)

        # Builds layers for downstream classification, which is also
        # initialized with BERT pre-trained checkpoint.
        with tf.variable_scope("pooler"):
            # Uses the projection of the 1st-step hidden vector of BERT output
            # as the representation of the sentence
            bert_sent_hidden = tf.squeeze(output[:, 0:1, :], axis=1)
            bert_sent_output = tf.layers.dense(
                bert_sent_hidden, config_downstream.hidden_dim,
                activation=tf.tanh)
            output = tf.layers.dropout(
                bert_sent_output, rate=0.1, training=tx.global_mode_train())

    # Adds the final classification layer
    logits = tf.layers.dense(
        output, num_classes,
        kernel_initializer=tf.truncated_normal_initializer(stddev=0.02))
    preds = tf.argmax(logits, axis=-1, output_type=tf.int32)
    accu = tx.evals.accuracy(batch['label_ids'], preds)

    # Optimization

    loss = tf.losses.sparse_softmax_cross_entropy(
        labels=batch["label_ids"], logits=logits)
    global_step = tf.Variable(0, trainable=False)

    # Builds learning rate decay scheduler
    static_lr = config_downstream.lr['static_lr']
    num_train_steps = int(num_train_data / config_data.train_batch_size
                          * config_data.max_train_epoch)
    num_warmup_steps = int(num_train_steps * config_data.warmup_proportion)
    lr = model_utils.get_lr(global_step, num_train_steps, # lr is a Tensor
                            num_warmup_steps, static_lr)

    opt = tx.core.get_optimizer(
        global_step=global_step,
        learning_rate=lr,
        hparams=config_downstream.opt
    )

    if FLAGS.distributed:
        opt = hvd.DistributedOptimizer(opt)

    train_op = tf.contrib.layers.optimize_loss(
        loss=loss,
        global_step=global_step,
        learning_rate=None,
        optimizer=opt)

    # Train/eval/test routine

    def _is_head():
        if not FLAGS.distributed:
            return True
        else:
            return hvd.rank() == 0

    def _train_epoch(sess):
        """Trains on the training set, and evaluates on the dev set
        periodically.
        """
        iterator.restart_dataset(sess, 'train')
        
        fetches = {
            'train_op': train_op,
            'loss': loss,
            'batch_size': batch_size,
            'step': global_step
        }

<<<<<<< HEAD
        if mode == 'train':
            fetches['train_op'] = train_op
            while True:
                try:
                    feed_dict = {
                        iterator.handle: iterator.get_handle(sess, 'train'),
                        tx.global_mode(): tf.estimator.ModeKeys.TRAIN,
                    }
                    rets = sess.run(fetches, feed_dict)
                    if rets['step'] % 50 == 0:
                        tf.logging.info(
                            'step:%d loss:%f' % (rets['step'], rets['loss']))
                    if rets['step'] == num_train_steps:
                        break
                except tf.errors.OutOfRangeError:
                    break

        if mode == 'eval':
            cum_acc = 0.0
            nsamples = 0
            while True:
                try:
                    feed_dict = {
                        iterator.handle: iterator.get_handle(sess, 'eval'),
                        tx.context.global_mode(): tf.estimator.ModeKeys.EVAL,
                    }
                    rets = sess.run(fetches, feed_dict)

                    cum_acc += rets['accu'] * rets['batch_size']
                    nsamples += rets['batch_size']
                except tf.errors.OutOfRangeError:
                    break

            tf.logging.info('dev accu: {} nsamples: {}'.format(
                cum_acc / nsamples, nsamples))

        if mode == 'test':
            _all_preds = []
            while True:
                try:
                    feed_dict = {
                        iterator.handle: iterator.get_handle(sess, 'test'),
                        tx.context.global_mode(): tf.estimator.ModeKeys.PREDICT,
                    }
                    _preds = sess.run(preds, feed_dict=feed_dict)
                    _all_preds.extend(_preds.tolist())
                except tf.errors.OutOfRangeError:
                    break

            output_file = os.path.join(FLAGS.output_dir, "test_results.tsv")
            with tf.gfile.GFile(output_file, "w") as writer:
                writer.write('\n'.join(str(p) for p in _all_preds))
=======
        while True:
            try:
                feed_dict = {
                    iterator.handle: iterator.get_handle(sess, 'train'),
                    tx.global_mode(): tf.estimator.ModeKeys.TRAIN,
                }
                rets = sess.run(fetches, feed_dict)
                step = rets['step']

                dis_steps = config_data.display_steps
                if _is_head() and dis_steps > 0 and step % dis_steps == 0:
                    tf.logging.info('step:%d; loss:%f' % (step, rets['loss']))

                eval_steps = config_data.eval_steps
                if _is_head() and eval_steps > 0 and step % eval_steps == 0:
                    _eval_epoch(sess)

            except tf.errors.OutOfRangeError:
                break

    def _eval_epoch(sess):
        """Evaluates on the dev set.
        """
        iterator.restart_dataset(sess, 'eval')

        cum_acc = 0.0
        cum_loss = 0.0
        nsamples = 0
        fetches = {
            'accu': accu,
            'loss': loss,
            'batch_size': batch_size,
        }
        while True:
            try:
                feed_dict = {
                    iterator.handle: iterator.get_handle(sess, 'eval'),
                    tx.context.global_mode(): tf.estimator.ModeKeys.EVAL,
                }
                rets = sess.run(fetches, feed_dict)

                cum_acc += rets['accu'] * rets['batch_size']
                cum_loss += rets['loss'] * rets['batch_size']
                nsamples += rets['batch_size']
            except tf.errors.OutOfRangeError:
                break

        tf.logging.info('eval accu: {}; loss: {}; nsamples: {}'.format(
            cum_acc / nsamples, cum_loss / nsamples, nsamples))

    def _test_epoch(sess):
        """Does predictions on the test set.
        """
        iterator.restart_dataset(sess, 'test')

        _all_preds = []
        while True:
            try:
                feed_dict = {
                    iterator.handle: iterator.get_handle(sess, 'test'),
                    tx.context.global_mode(): tf.estimator.ModeKeys.PREDICT,
                }
                _preds = sess.run(preds, feed_dict=feed_dict)
                _all_preds.extend(_preds.tolist())
            except tf.errors.OutOfRangeError:
                break

        output_file = os.path.join(FLAGS.output_dir, "test_results.tsv")
        with tf.gfile.GFile(output_file, "w") as writer:
            writer.write('\n'.join(str(p) for p in _all_preds))
>>>>>>> 1b24ec99

    # Loads pretrained BERT model parameters
    init_checkpoint = os.path.join(bert_pretrain_dir, 'bert_model.ckpt')
    model_utils.init_bert_checkpoint(init_checkpoint)

    # Broadcasts global variables from rank-0 process
    if FLAGS.distributed:
        bcast = hvd.broadcast_global_variables(0)

    session_config = tf.ConfigProto()
    if FLAGS.distributed:
        session_config.gpu_options.visible_device_list = str(hvd.local_rank())

    with tf.Session(config=session_config) as sess:
        sess.run(tf.global_variables_initializer())
        sess.run(tf.local_variables_initializer())
        sess.run(tf.tables_initializer())

        if FLAGS.distributed:
            bcast.run()

        # Restores trained model if specified
        saver = tf.train.Saver()
        if FLAGS.checkpoint:
            saver.restore(sess, FLAGS.checkpoint)

        iterator.initialize_dataset(sess)

        if FLAGS.do_train:
            for i in range(config_data.max_train_epoch):
                _train_epoch(sess)
            saver.save(sess, FLAGS.output_dir + '/model.ckpt')

        if FLAGS.do_eval:
            _eval_epoch(sess)

        if FLAGS.do_test:
            _test_epoch(sess)

if __name__ == "__main__":
    tf.app.run()<|MERGE_RESOLUTION|>--- conflicted
+++ resolved
@@ -206,60 +206,6 @@
             'step': global_step
         }
 
-<<<<<<< HEAD
-        if mode == 'train':
-            fetches['train_op'] = train_op
-            while True:
-                try:
-                    feed_dict = {
-                        iterator.handle: iterator.get_handle(sess, 'train'),
-                        tx.global_mode(): tf.estimator.ModeKeys.TRAIN,
-                    }
-                    rets = sess.run(fetches, feed_dict)
-                    if rets['step'] % 50 == 0:
-                        tf.logging.info(
-                            'step:%d loss:%f' % (rets['step'], rets['loss']))
-                    if rets['step'] == num_train_steps:
-                        break
-                except tf.errors.OutOfRangeError:
-                    break
-
-        if mode == 'eval':
-            cum_acc = 0.0
-            nsamples = 0
-            while True:
-                try:
-                    feed_dict = {
-                        iterator.handle: iterator.get_handle(sess, 'eval'),
-                        tx.context.global_mode(): tf.estimator.ModeKeys.EVAL,
-                    }
-                    rets = sess.run(fetches, feed_dict)
-
-                    cum_acc += rets['accu'] * rets['batch_size']
-                    nsamples += rets['batch_size']
-                except tf.errors.OutOfRangeError:
-                    break
-
-            tf.logging.info('dev accu: {} nsamples: {}'.format(
-                cum_acc / nsamples, nsamples))
-
-        if mode == 'test':
-            _all_preds = []
-            while True:
-                try:
-                    feed_dict = {
-                        iterator.handle: iterator.get_handle(sess, 'test'),
-                        tx.context.global_mode(): tf.estimator.ModeKeys.PREDICT,
-                    }
-                    _preds = sess.run(preds, feed_dict=feed_dict)
-                    _all_preds.extend(_preds.tolist())
-                except tf.errors.OutOfRangeError:
-                    break
-
-            output_file = os.path.join(FLAGS.output_dir, "test_results.tsv")
-            with tf.gfile.GFile(output_file, "w") as writer:
-                writer.write('\n'.join(str(p) for p in _all_preds))
-=======
         while True:
             try:
                 feed_dict = {
@@ -330,7 +276,6 @@
         output_file = os.path.join(FLAGS.output_dir, "test_results.tsv")
         with tf.gfile.GFile(output_file, "w") as writer:
             writer.write('\n'.join(str(p) for p in _all_preds))
->>>>>>> 1b24ec99
 
     # Loads pretrained BERT model parameters
     init_checkpoint = os.path.join(bert_pretrain_dir, 'bert_model.ckpt')
